--- conflicted
+++ resolved
@@ -62,11 +62,7 @@
 '.source.go':
   'q log':
     'prefix': 'qq'
-<<<<<<< HEAD
-    'body': 'qq.Log($1)'
-=======
     'body': 'q.Q($1)'
->>>>>>> 6bfbc016
 ```
 ### vim/Emacs/VSCode
 TBD Send me a PR, please :)
